--- conflicted
+++ resolved
@@ -3,11 +3,7 @@
 """
 from __future__ import unicode_literals
 
-<<<<<<< HEAD
-VERSION = (1, 2, 6)
-=======
 VERSION = (1, 3)
->>>>>>> e9fdcb00
 
 __version__ = '.'.join((str(each) for each in VERSION[:4]))
 
