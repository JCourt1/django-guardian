--- conflicted
+++ resolved
@@ -10,18 +10,9 @@
 from django.core.urlresolvers import reverse
 from django.shortcuts import render_to_response, get_object_or_404, redirect
 from django.template import RequestContext
-<<<<<<< HEAD
-try:
-    from collections import OrderedDict as SortedDict
-except ImportError:
-    from django.utils.datastructures import SortedDict
 from django.utils.translation import ugettext, ugettext_lazy as _
-from guardian.compat import get_user_model, get_model_name
-=======
-from django.utils.translation import ugettext, ugettext_lazy as _
 
 from guardian.compat import OrderedDict, get_user_model, get_model_name
->>>>>>> 48a00810
 from guardian.forms import UserObjectPermissionsForm
 from guardian.forms import GroupObjectPermissionsForm
 from guardian.shortcuts import get_perms
